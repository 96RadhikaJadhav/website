--- conflicted
+++ resolved
@@ -571,29 +571,9 @@
         for inlineformset in inlines:
             inlineformset.save()
 
-<<<<<<< HEAD
-=======
-        self.object.approval_status = ApprovalStatus.REJECTED
-        # Do they meet our general requirements,
-        # demographics requirements, and time requirements?
-        if general_info_is_approved(self) and gender_and_demographics_is_approved(self):
-            if self.object.time_commitments_are_approved():
-                self.object.approval_status = ApprovalStatus.APPROVED
-                if self.object.us_sanctioned_country or self.object.prefer_not_to_say or self.object.self_identify != '':
-                    self.object.approval_status = ApprovalStatus.PENDING
-                    email.approval_status_changed(self.object, self.request)
-            else:
-                self.object.reason_denied = 'TIME'
-        else:
-            self.object.reason_denied = 'DEMOGRAPHICS'
-
-        # Make sure to save the application status
-        # We have to do this twice because we have to save the inlines
-        # before searching for them in the database (which the call to is_eligible will do)
-        self.object.save()
-
-        # FIXME: This should redirect somewhere appropriate.
->>>>>>> 82384b92
+        if self.object.approval_status == ApprovalStatus.PENDING:
+            email.approval_status_changed(self.object, self.request)
+
         return redirect('eligibility-results')
 
 @login_required
