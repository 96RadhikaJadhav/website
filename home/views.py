--- conflicted
+++ resolved
@@ -2904,15 +2904,10 @@
 
 def get_or_create_application_reviewer_and_review(self):
     # Only allow approved reviewers to rate applications for the current round
-<<<<<<< HEAD
     current_round = get_current_round_for_initial_application()
-    reviewer = get_object_or_404(ApplicationReviewer,
-=======
-    current_round = RoundPage.objects.latest('internstarts')
 
     try:
         reviewer = ApplicationReviewer.objects.get(
->>>>>>> eda6ea96
             comrade=self.request.user.comrade,
             reviewing_round=current_round,
             approval_status=ApprovalStatus.APPROVED,
