--- conflicted
+++ resolved
@@ -8,7 +8,6 @@
 {% block content %}
 <a href="{% url 'community-cfp' %}">Timeline, FAQ, & Participating Communities</a> &gt; Dashboard
 
-<<<<<<< HEAD
 {% if request.user.is_staff %}
 <h1>Email Subscriptions</h1>
 
@@ -32,10 +31,7 @@
 {% endif %}
 
 <h1>Dashboard</h1>
-{% for status, group in groups %}
-=======
 {% for status, status_group in groups %}
->>>>>>> 5512f6e6
 <h2>{{ status|title }}</h2>
 {% for label, group in status_group %}
 <h3>{{ label|title }}</h3>
